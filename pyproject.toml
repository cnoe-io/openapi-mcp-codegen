[project]
name = "openapi_mcp_codegen"
version = "0.1.0"
license = "Apache-2.0"
description = "Utility tool to generate MCP servers from OpenAPI specification"
authors = [
    { name = "Rehan Agrawal", email = "rehagraw@cisco.com" },
    { name = "Sri Aradhyula", email = "sraradhy@cisco.com" },
]
maintainers = [
    { name = "Rehan Agrawal", email = "rehagraw@cisco.com" },
    { name = "Sri Aradhyula", email = "sraradhy@cisco.com" },
]
dependencies = [
    "click>=8.2.0",
    "pyyaml>=6.0.2",
    "pip (>=25.1.1,<26.0.0)",
]


[tool.poetry.dependencies]
python = ">=3.10,<4.0"
httpx = "^0.24.0"
python-dotenv = "^1.0.0"
pydantic = "^2.0.0"
pyyaml = "^6.0.1"

[tool.poetry.group.dev.dependencies]
pytest = "^7.0"
<<<<<<< HEAD
black = "^24.3"
isort = "^5.0"
flake8 = "^6.0"
=======
>>>>>>> 58c83923
pip = "^25.1.1"

[tool.poetry.scripts]
openapi_mcp_codegen = "openapi_mcp_codegen.__main__:main"

[tool.uv.sources]
openapi-mcp-codegen = { workspace = true }

[dependency-groups]
dev = [
    "openapi-mcp-codegen",
]<|MERGE_RESOLUTION|>--- conflicted
+++ resolved
@@ -27,12 +27,6 @@
 
 [tool.poetry.group.dev.dependencies]
 pytest = "^7.0"
-<<<<<<< HEAD
-black = "^24.3"
-isort = "^5.0"
-flake8 = "^6.0"
-=======
->>>>>>> 58c83923
 pip = "^25.1.1"
 
 [tool.poetry.scripts]
